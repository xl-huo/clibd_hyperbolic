--- conflicted
+++ resolved
@@ -803,11 +803,7 @@
 
         model = load_clip_model(args, device)
 
-<<<<<<< HEAD
         if hasattr(args.model_config, "load_ckpt") and args.model_config.load_ckpt is False:
-=======
-        if hasattr(args.model_config, "load_ckpt") and args.model_config.load_ckpt:
->>>>>>> da40bb3c
             pass
         else:
             checkpoint = torch.load(args.model_config.ckpt_path, map_location="cuda:0")
